import torch

from torch import nn
from torch.nn import Parameter
from math import pi, e

jit_scripts = {}


class StochasticModule(torch.nn.Module):
    def __init__(self, *args, **kwargs):
        super(StochasticModule, self).__init__(*args, **kwargs)


class BDropout(StochasticModule):
    """
        Extends the base Dropout layer by adding a regularizer as derived by
        Gal and Ghahrahmani "Dropout as a Bayesian Approximation" (2015)
    """

    def __init__(self, rate=0.5, name=None, regularizer_scale=1.0, **kwargs):
        super(BDropout, self).__init__(**kwargs)
        self.name = name
        self.register_buffer('regularizer_scale',
                             torch.tensor(0.5 * regularizer_scale))
        self.register_buffer('rate', torch.tensor(rate))
        self.register_buffer('p', 1 - self.rate)
        self.register_buffer('noise', torch.bernoulli(self.p))

    def weights_regularizer(self, weights):
        self.p = 1 - self.rate
        return self.regularizer_scale * (self.p * (weights**2).sum(0)).sum()

    def biases_regularizer(self, biases):
        return self.regularizer_scale * ((biases**2).sum(0)).sum()

    def resample(self, seed=None):
        self.update_noise(self.noise, seed)

    def update_noise(self, x, seed=None):
        if seed is not None:
            torch.manual_seed(seed)
        self.p = 1 - self.rate
        self.noise.data = torch.bernoulli(self.p.expand(x.shape))

    def forward(self, x, resample=True, mask_dims=2, seed=None, **kwargs):
        sample_shape = x.shape[-mask_dims:]
        if (sample_shape[1:] != self.noise.shape[1:]
                or sample_shape[0] > self.noise.shape[0]):
            # resample if we can't re-use old numbers
            # this happens when the incoming batch size is bigger than
            # the noise batch size, or when the rest of the shape differs
            sample = x.view(-1, *sample_shape)[0]
            self.update_noise(sample, seed)
        elif resample:
            if seed is not None:
                torch.manual_seed(seed)
            return (x * torch.bernoulli(self.p.expand(x.shape))) / self.p

        # we never need the noise gradients
        return (x * self.noise[..., :x.shape[-mask_dims], :].detach()) / self.p

    def extra_repr(self):
        if self.rate.dim() >= 1 and len(self.rate) > 1:
            desc = 'rate=[mean: {}, min: {}, max: {}], regularizer_scale={}'
            return desc.format(self.rate.mean(), self.rate.min(),
                               self.rate.max(), self.regularizer_scale)
        else:
            return 'rate={}, regularizer_scale={}'.format(
                self.rate, self.regularizer_scale)


class CDropout(BDropout):
    def __init__(self,
                 rate=0.5,
                 name=None,
                 regularizer_scale=1.0,
                 dropout_regularizer=1.0,
                 temperature=0.1,
                 **kwargs):
        super(CDropout, self).__init__(rate, name, regularizer_scale, **kwargs)
        self.register_buffer('temp', torch.tensor(temperature))
        self.register_buffer('dropout_regularizer',
                             torch.tensor(dropout_regularizer))
        self.logit_p = Parameter(-torch.log(1.0 / self.p - 1.0))
        self.register_buffer('concrete_noise', torch.bernoulli(self.p))

    def weights_regularizer(self, weights):
        p = self.p
        reg = self.regularizer_scale * (p * (weights**2).sum(0))
        reg += self.dropout_regularizer * (p * p.log() + (1 - p) *
                                           (1 - p).log())
        return reg.sum()

    def update_noise(self, x, seed=None):
        if seed is not None:
            torch.manual_seed(seed)
        self.noise.data = torch.rand_like(x)
        if not self.training:
            self.update_concrete_noise(self.noise)

    def update_concrete_noise(self, noise):
        """Updates the concrete dropout masks.

        Args:
            noise (Tensor): Input.
        """
        noise_p = noise + 1e-7
        noise_m = noise - 1e-7

        concrete_p = self.logit_p + (noise_p / (1 - noise_m)).log()
        probs = (concrete_p / self.temp).sigmoid()

        # forward pass uses bernoulli sampled noise, but backwards
        # through concrete distribution
        noise = torch.bernoulli(probs)
        self.concrete_noise = (noise - probs).detach() + probs
        self.p = self.logit_p.sigmoid()

    def forward(self, x, resample=False, mask_dims=2, seed=None, **kwargs):
        """Computes the concrete dropout.

        Args:
            x (Tensor): Input.
            resample (bool): Whether to force resample.
            mask_dims (int): Number of dimensions to sample noise for
                (0 for all).

        Returns:
            Output (Tensor).
        """
        sample_shape = x.shape[-mask_dims:]
        noise = self.noise
        resampled = False
        if resample:
            if seed is not None:
                torch.manual_seed(seed)
            noise = torch.rand_like(x)
            resampled = True
        elif (sample_shape[1:] != self.noise.shape[1:]
              or sample_shape[1:] != self.concrete_noise.shape[1:]
              or sample_shape[0] > self.concrete_noise.shape[0]):
            # resample if we can't re-use old numbers
            # this happens when the incoming batch size is bigger than
            # the noise batch size, or when the rest of the shape differs
            sample = x.view(-1, *sample_shape)[0]
            self.update_noise(sample, seed)
            noise = self.noise
            resampled = True

        if self.training:
            self.update_concrete_noise(noise)
            concrete_noise = self.concrete_noise
        else:
            if resampled:
                self.update_concrete_noise(noise)
            # We never need these gradients in evaluation mode.
            concrete_noise = self.concrete_noise.detach()

        return x * concrete_noise[..., :x.shape[-mask_dims], :]

    def extra_repr(self):
        self.rate = 1 - self.logit_p.sigmoid().detach()
        if self.rate.dim() >= 1 and len(self.rate) > 1:
            desc = 'rate=[mean: {}, min: {}, max: {}], regularizer_scale={}'
            return desc.format(self.rate.mean(), self.rate.min(),
                               self.rate.max(), self.temp,
                               self.regularizer_scale)
        else:
            return 'rate={}, temperature={}, regularizer_scale={}'.format(
                1 - self.logit_p.sigmoid(), self.temp, self.regularizer_scale)


class TLNDropout(BDropout):
    '''
        'Implements truncated log-normal dropout (NIPS 2017)
    '''
<<<<<<< HEAD
=======

    def __init__(self, interval=[-10, 0]):
        self.register_buffer('interval', torch.tensor(interval))
        self.logit_posterior_mean = Parameter(
            -torch.log(1.0 / torch.tensor(1 - self.rate) - 1.0))
        # self.logit_posterior_std = logit_posterior_std
>>>>>>> 152ddd76

    def __init__(self, in_dim, 
                rate=0.5,
                 name=None,
                 regularizer_scale=1.0, 
         interval=[-10, 0], **kwargs,):
        super(TLNDropout, self).__init__(rate, name, regularizer_scale, **kwargs)

        self.register_buffer('a', torch.tensor(interval[0]).float())
        self.register_buffer('b', torch.tensor(interval[1]).float())

        #scaling terms for the bounded sigma range
        uniform_std = torch.sqrt(torch.pow(self.b - self.a, 2) / 12.0 )
        self.register_buffer('s_max', uniform_std)
        self.register_buffer('s_min', torch.tensor(1e-2))

        a = self.a
        b = self.b
        mu0 = max(a + 1e-2*(b-a), 0) + min(b - 1e-2*(b-a), 0)
        logit_u0 = -torch.log((b-a)/(mu0 - a) - 1)

        #to be exaaactly like them, I think this has to be one number..
        self.logit_mu = Parameter(torch.ones([1, in_dim]) * logit_u0)
        #not 100% but pretty sure they sample all of them...
        self.logit_sig = Parameter(torch.ones([1, in_dim]).uniform_(-3.0, -1.0))
        
        self.register_buffer('unit_mu', torch.zeros_like(self.logit_mu)) 
        self.register_buffer('unit_sig', torch.ones_like(self.logit_sig))

    def pdf(self, x):
        #littl phi in paper
        #probability density function of unit normal
        return torch.exp(-0.5 * torch.pow(x, 2.)) / torch.sqrt(torch.tensor(2. * pi))
    
    def cdf(self, x):
        #Big phi in paper
        #cumulative density function of unit normal
        return 0.5 * (torch.erfc(-x / torch.sqrt(torch.tensor(2.))))
    
    def inv_cdf(self, y):
        #pytorch doesn't have a convenient erfcinv function like theano
        unit_normal = torch.distributions.Normal(self.unit_mu, self.unit_sig)
        return unit_normal.icdf(y)
        
    def weights_regularizer(self, weights):
        '''
        In this case the weights regularizer is actually independent of the
        weights (only depends on the alpha parameter)
        '''
        _, sig, beta, alpha, Z = self.get_parameters()
        
        #calculations for kl term below
        
        term1 = torch.log( self.b - self.a) - torch.log(torch.sqrt(torch.tensor(2. * pi * e)) * sig )
        
        #TODO: the / sig in dense_diff is from kusanagi code base...not in paper from what I can tell 
        dense_diff = (alpha * self.pdf(alpha)  - beta * self.pdf(beta)) / sig
        
        #term 2 and 3 calculations
        term2 = torch.log(Z)
        term3 = dense_diff / (2 * Z)
        
        kl = (term1 - term2 - term3).sum() # is mean in original paper's code base,

        return kl * self.regularizer_scale

    def update_noise(self, x, seed=None):
        if seed is not None:
            torch.manual_seed(seed)
        self.noise.data = torch.rand_like(x)
        
        if not self.training:
            self.update_truncated_lognormal_noise(self.noise)
            
    def get_parameters(self): 
        sig = (self.s_max -  self.s_min) * torch.sigmoid(self.logit_sig) + self.s_min
        mu =  (self.b - self.a) * torch.sigmoid(self.logit_mu) + self.a
        
        #values used in all terms
        beta = (self.b - mu) / sig
        alpha = (self.a - mu) / sig
        Z = self.cdf(beta) - self.cdf(alpha)
        
        return mu, sig, beta, alpha, Z

    def update_truncated_lognormal_noise(self, noise):
        #input: noise: the actual dimensions of noise to be applied
        mu, sig, _, alpha, Z  = self.get_parameters()

        gamma = self.cdf(alpha) + Z * noise
        
        self.tln_noise = torch.exp(mu + sig * self.inv_cdf(torch.clamp(gamma, min=1e-5, max=1-1e-5)))
        return self.tln_noise 
        
    def forward(self, x, resample=False, mask_dims=2, seed=None, **kwargs):
        sample_shape = x.shape[-mask_dims:]
        noise = self.noise
        resampled = False
        if resample:
            if seed is not None:
                torch.manual_seed(seed)
            noise = torch.rand_like(x)
            resampled = True
        elif (sample_shape[1:] != self.noise.shape[1:]
              or sample_shape[1:] != self.tln_noise.shape[1:]
              or sample_shape[0] > self.tln_noise.shape[0]):
            # resample if we can't re-use old numbers
            # this happens when the incoming batch size is bigger than
            # the noise batch size, or when the rest of the shape differs
            sample = x.view(-1, *sample_shape)[0]
            self.update_noise(sample, seed)
            noise = self.noise
            resampled = True

        if self.training:
            self.update_truncated_lognormal_noise(noise)
            tln_noise = self.tln_noise
            p = self.p
        else:
            if resampled:
                self.update_truncated_lognormal_noise(noise)
            # We never need these gradients in evaluation mode.
            tln_noise = self.tln_noise.detach()
            p = self.p.detach()

        return x * tln_noise[..., :x.shape[-mask_dims], :]  



class BSequential(nn.modules.Sequential):
    " An extension to sequential that allows for controlling resampling"

    def __init__(self, *args):
        super(BSequential, self).__init__(*args)

    def resample(self, seed=None):
        i = 0
        for module in self._modules.values():
            if isinstance(module, BDropout):
                if seed is not None:
                    module.resample(seed + i)
                else:
                    module.resample()
                i += 1

    def forward(self, input, resample=True, repeat_mask=False, **kwargs):
        modules = list(self._modules.values())
        for i, module in enumerate(modules):
            if isinstance(module, BDropout) or isinstance(
                    module, torch.nn.Dropout):
                if i < len(modules):
                    next_module = modules[i + 1]
                    if isinstance(next_module, SpectralNorm):
                        # rescale lipschitz constant by dropout probability
                        pass
            if isinstance(module, StochasticModule):
                input = module(input,
                               resample=resample,
                               repeat_mask=repeat_mask,
                               **kwargs)
            else:
                input = module(input)
        return input

    def regularization_loss(self):
        modules = list(self._modules.values())
        reg_loss = 0
        for i, module in enumerate(modules):
            if hasattr(module, 'weights_regularizer'):
                # find first subsequent module, from current,output_samples
                # with a weight attribute
                for next_module in modules[i:]:
                    if isinstance(next_module, SpectralNorm):
                        next_module = next_module.module
                    if isinstance(next_module, nn.Linear)\
                            or isinstance(next_module,
                                          nn.modules.conv._ConvNd):
                        reg_loss += module.weights_regularizer(
                            next_module.weight)
                        if hasattr(next_module, 'bias')\
                                and next_module.bias is not None\
                                and hasattr(module, 'biases_regularizer'):
                            reg_loss += module.biases_regularizer(
                                next_module.bias)
                        break
            elif hasattr(module, 'regularization_loss'):
                reg_loss += module.regularization_loss()
        return reg_loss


class SpectralNorm(torch.nn.Module):
    """
        Applies spectral normalization to the weights matrix, i.e.
        W_sn = W/sigma(W), where sigma(W) is the largest eigenvalue
        of W
    """

    def __init__(self,
                 module,
                 power_iterations=1,
                 max_K=10,
                 param_name='weight',
                 train_scale=False):
        assert hasattr(module, param_name)
        super(SpectralNorm, self).__init__()
        self.module = module
        self.param_name = param_name
        self.n_iter = power_iterations
        self.max_K = max_K
        self.init_params()
        self.scale = torch.nn.Parameter(torch.zeros(1),
                                        requires_grad=train_scale)

    def extra_repr(self):
        if hasattr(self.module, self.param_name):
            w = getattr(self.module, self.param_name)
        else:
            w = getattr(self.module, self.param_name + '_bar')
        return "scale={}, norm={}".format(
            (self.max_K * self.scale.sigmoid()).data,
            torch.svd(w)[1][0])

    def init_params(self):
        w = self.module._parameters[self.param_name]
        w_sn = torch.nn.Parameter(w.data)
        M = w.shape[0]
        N = w.view(M, -1).shape[0]
        u = torch.randn(M).to(w.device, w.dtype)
        u.data = u / (u.norm() + 1e-12)
        v = torch.randn(N).to(w.device, w.dtype)
        v.data = v / (v.norm() + 1e-12)

        self.module.register_parameter(self.param_name + "_bar", w_sn)
        self.module.register_buffer(self.param_name + "_u", u)
        self.module.register_buffer(self.param_name + "_v", v)

        del self.module._parameters[self.param_name]

    def power_iteration(self, n_iters=1):
        u = getattr(self.module, self.param_name + '_u')
        v = getattr(self.module, self.param_name + '_v')
        w = getattr(self.module, self.param_name + '_bar')
        M = w.shape[0]
        w_square = w.view(M, -1)

        for i in range(n_iters):
            v_ = torch.mv(w_square.data.transpose(0, 1), u.data)
            v.data = v_ / (v_.norm() + 1e-12)
            u_ = torch.mv(w_square.data, v.data)
            u.data = u_ / (u_.norm() + 1e-12)

        sigma_w = u.dot(w.view(M, -1).mv(v))
        setattr(self.module, self.param_name,
                self.max_K * self.scale.sigmoid() * (w / sigma_w.expand_as(w)))

    def forward(self, *args, **kwargs):
        if self.training:
            self.power_iteration(self.n_iter)
        return self.module(*args, **kwargs)<|MERGE_RESOLUTION|>--- conflicted
+++ resolved
@@ -175,15 +175,6 @@
     '''
         'Implements truncated log-normal dropout (NIPS 2017)
     '''
-<<<<<<< HEAD
-=======
-
-    def __init__(self, interval=[-10, 0]):
-        self.register_buffer('interval', torch.tensor(interval))
-        self.logit_posterior_mean = Parameter(
-            -torch.log(1.0 / torch.tensor(1 - self.rate) - 1.0))
-        # self.logit_posterior_std = logit_posterior_std
->>>>>>> 152ddd76
 
     def __init__(self, in_dim, 
                 rate=0.5,
