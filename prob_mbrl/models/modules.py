import torch

from torch import nn
from torch.nn import Parameter
from math import pi, e

jit_scripts = {}


class StochasticModule(torch.nn.Module):
    def __init__(self, *args, **kwargs):
        super(StochasticModule, self).__init__(*args, **kwargs)


class BDropout(StochasticModule):
    """
        Extends the base Dropout layer by adding a regularizer as derived by
        Gal and Ghahrahmani "Dropout as a Bayesian Approximation" (2015)
    """
    def __init__(self, rate=0.5, name=None, regularizer_scale=1.0, **kwargs):
        super(BDropout, self).__init__(**kwargs)
        self.name = name
        self.register_buffer('regularizer_scale',
                             torch.tensor(0.5 * regularizer_scale))
        self.register_buffer('rate', torch.tensor(rate))
        self.register_buffer('p', 1 - self.rate)
        self.register_buffer('noise', torch.bernoulli(self.p))

    def weights_regularizer(self, weights):
        self.p = 1 - self.rate
        return self.regularizer_scale * (self.p * (weights**2).sum(0)).sum()

    def biases_regularizer(self, biases):
        return self.regularizer_scale * ((biases**2).sum(0)).sum()

    def resample(self, seed=None):
        self.update_noise(self.noise, seed)

    def update_noise(self, x, seed=None):
        if seed is not None:
            torch.manual_seed(seed)
        self.p = 1 - self.rate
        self.noise.data = torch.bernoulli(self.p.expand(x.shape))

    def forward(self, x, resample=True, mask_dims=2, seed=None, **kwargs):
        sample_shape = x.shape[-mask_dims:]
        if (sample_shape[1:] != self.noise.shape[1:]
                or sample_shape[0] > self.noise.shape[0]):
            # resample if we can't re-use old numbers
            # this happens when the incoming batch size is bigger than
            # the noise batch size, or when the rest of the shape differs
            sample = x.view(-1, *sample_shape)[0]
            self.update_noise(sample, seed)
        elif resample:
            if seed is not None:
                torch.manual_seed(seed)
            return (x * torch.bernoulli(self.p.expand(x.shape))) / self.p

        # we never need the noise gradients
        return (x * self.noise[..., :x.shape[-mask_dims], :].detach()) / self.p

    def extra_repr(self):
        if self.rate.dim() >= 1 and len(self.rate) > 1:
            desc = 'rate=[mean: {}, min: {}, max: {}], regularizer_scale={}'
            return desc.format(self.rate.mean(), self.rate.min(),
                               self.rate.max(), self.regularizer_scale)
        else:
            return 'rate={}, regularizer_scale={}'.format(
                self.rate, self.regularizer_scale)


class CDropout(BDropout):
    def __init__(self,
                 rate=0.5,
                 name=None,
                 regularizer_scale=1.0,
                 dropout_regularizer=1.0,
                 temperature=0.1,
                 **kwargs):
        super(CDropout, self).__init__(rate, name, regularizer_scale, **kwargs)
        self.register_buffer('temp', torch.tensor(temperature))
        self.register_buffer('dropout_regularizer',
                             torch.tensor(dropout_regularizer))
        self.logit_p = Parameter(-torch.log(1.0 / self.p - 1.0))
        self.register_buffer('concrete_noise', torch.bernoulli(self.p))

    def weights_regularizer(self, weights):
        p = self.p
        reg = self.regularizer_scale * (p * (weights**2).sum(0))
        reg += self.dropout_regularizer * (p * p.log() + (1 - p) *
                                           (1 - p).log())
        return reg.sum()

    def update_noise(self, x, seed=None):
        if seed is not None:
            torch.manual_seed(seed)
        self.noise.data = torch.rand_like(x)
        if not self.training:
            self.update_concrete_noise(self.noise)

    def update_concrete_noise(self, noise):
        """Updates the concrete dropout masks.

        Args:
            noise (Tensor): Input.
        """
        noise_p = noise + 1e-7
        noise_m = noise - 1e-7

        concrete_p = self.logit_p + (noise_p / (1 - noise_m)).log()
        probs = (concrete_p / self.temp).sigmoid()
        #print(self.logit_p)
        #print(concrete_p, noise)
        noise = torch.bernoulli(probs)
        # forward pass uses bernoulli sampled noise, but backwards
        # through concrete distribution
        self.concrete_noise = (noise - probs).detach() + probs
        self.p = self.logit_p.sigmoid()

    def forward(self, x, resample=False, mask_dims=2, seed=None, **kwargs):
        """Computes the concrete dropout.

        Args:
            x (Tensor): Input.
            resample (bool): Whether to force resample.
            mask_dims (int): Number of dimensions to sample noise for
                (0 for all).

        Returns:
            Output (Tensor).
        """
        sample_shape = x.shape[-mask_dims:]
        noise = self.noise
        resampled = False
        if resample:
            if seed is not None:
                torch.manual_seed(seed)
            noise = torch.rand_like(x)
            resampled = True
        elif (sample_shape[1:] != self.noise.shape[1:]
              or sample_shape[1:] != self.concrete_noise.shape[1:]
              or sample_shape[0] > self.concrete_noise.shape[0]):
            # resample if we can't re-use old numbers
            # this happens when the incoming batch size is bigger than
            # the noise batch size, or when the rest of the shape differs
            sample = x.view(-1, *sample_shape)[0]
            self.update_noise(sample, seed)
            noise = self.noise
            resampled = True

        if self.training:
            self.update_concrete_noise(noise)
            concrete_noise = self.concrete_noise
        else:
            if resampled:
                self.update_concrete_noise(noise)
            # We never need these gradients in evaluation mode.
            concrete_noise = self.concrete_noise.detach()

        return x * concrete_noise[..., :x.shape[-mask_dims], :]

    def extra_repr(self):
        self.rate = 1 - self.logit_p.sigmoid().detach()
        if self.rate.dim() >= 1 and len(self.rate) > 1:
            desc = 'rate=[mean: {}, min: {}, max: {}], regularizer_scale={}'
            return desc.format(self.rate.mean(), self.rate.min(),
                               self.rate.max(), self.temp,
                               self.regularizer_scale)
        else:
            return 'rate={}, temperature={}, regularizer_scale={}'.format(
                1 - self.logit_p.sigmoid(), self.temp, self.regularizer_scale)


class TLNDropout(BDropout):
    '''
        'Implements truncated log-normal dropout (NIPS 2017)
    '''
<<<<<<< HEAD

    def __init__(self, in_dim, 
                rate=0.5,
                 name=None,
                 regularizer_scale=1.0, 
         interval=[-10, 0], **kwargs,):
        super(TLNDropout, self).__init__(rate, name, regularizer_scale, **kwargs)

        self.register_buffer('a', torch.tensor(interval[0]).float())
        self.register_buffer('b', torch.tensor(interval[1]).float())

        #scaling terms for the bounded sigma range
        uniform_std = torch.sqrt(torch.pow(self.b - self.a, 2) / 12.0 )
        self.register_buffer('s_max', uniform_std)
        self.register_buffer('s_min', torch.tensor(1e-2))

        a = self.a
        b = self.b
        mu0 = max(a + 1e-2*(b-a), 0) + min(b - 1e-2*(b-a), 0)
        logit_u0 = -torch.log((b-a)/(mu0 - a) - 1)

        #to be exaaactly like them, I think this has to be one number..
        self.logit_mu = Parameter(torch.ones([1, in_dim]) * logit_u0)
        #not 100% but pretty sure they sample all of them...
        self.logit_sig = Parameter(torch.ones([1, in_dim]).uniform_(-3.0, -1.0))
        
        self.register_buffer('unit_mu', torch.zeros_like(self.logit_mu)) 
        self.register_buffer('unit_sig', torch.ones_like(self.logit_sig))

    def pdf(self, x):
        #littl phi in paper
        #probability density function of unit normal
        return torch.exp(-0.5 * torch.pow(x, 2.)) / torch.sqrt(torch.tensor(2. * pi))
    
    def cdf(self, x):
        #Big phi in paper
        #cumulative density function of unit normal
        return 0.5 * (torch.erfc(-x / torch.sqrt(torch.tensor(2.))))
    
    def inv_cdf(self, y):
        #pytorch doesn't have a convenient erfcinv function like theano
        unit_normal = torch.distributions.Normal(self.unit_mu, self.unit_sig)
        return unit_normal.icdf(y)
        
=======
    def __init__(self, interval=[-10, 0]):
        self.register_buffer('interval', torch.tensor(interval))
        self.logit_posterior_mean = Parameter(
            -torch.log(1.0 / torch.tensor(1 - self.rate) - 1.0))
        # self.logit_posterior_std = logit_posterior_std

>>>>>>> f905c544
    def weights_regularizer(self, weights):
        '''
        In this case the weights regularizer is actually independent of the
        weights (only depends on the alpha parameter)
        '''
        _, sig, beta, alpha, Z = self.get_parameters()
        
        #calculations for kl term below
        
        term1 = torch.log( self.b - self.a) - torch.log(torch.sqrt(torch.tensor(2. * pi * e)) * sig )
        
        #TODO: the / sig in dense_diff is from kusanagi code base...not in paper from what I can tell 
        dense_diff = (alpha * self.pdf(alpha)  - beta * self.pdf(beta)) / sig
        
        #term 2 and 3 calculations
        term2 = torch.log(Z)
        term3 = dense_diff / (2 * Z)
        
        kl = (term1 - term2 - term3).sum() # is mean in original paper's code base,

        return kl * self.regularizer_scale

    def update_noise(self, x, seed=None):
        if seed is not None:
            torch.manual_seed(seed)
        self.noise.data = torch.rand_like(x)
        
        if not self.training:
            self.update_truncated_lognormal_noise(self.noise)
            
    def get_parameters(self): 
        sig = (self.s_max -  self.s_min) * torch.sigmoid(self.logit_sig) + self.s_min
        mu =  (self.b - self.a) * torch.sigmoid(self.logit_mu) + self.a
        
        #values used in all terms
        beta = (self.b - mu) / sig
        alpha = (self.a - mu) / sig
        Z = self.cdf(beta) - self.cdf(alpha)
        
        return mu, sig, beta, alpha, Z

    def update_truncated_lognormal_noise(self, noise):
        #input: noise: the actual dimensions of noise to be applied
        mu, sig, _, alpha, Z  = self.get_parameters()

        gamma = self.cdf(alpha) + Z * noise
        
        self.tln_noise = torch.exp(mu + sig * self.inv_cdf(torch.clamp(gamma, min=1e-5, max=1-1e-5)))
        return self.tln_noise 
        
    def forward(self, x, resample=False, mask_dims=2, seed=None, **kwargs):
        sample_shape = x.shape[-mask_dims:]
        noise = self.noise
        resampled = False
        if resample:
            if seed is not None:
                torch.manual_seed(seed)
            noise = torch.rand_like(x)
            resampled = True
        elif (sample_shape[1:] != self.noise.shape[1:]
              or sample_shape[1:] != self.tln_noise.shape[1:]
              or sample_shape[0] > self.tln_noise.shape[0]):
            # resample if we can't re-use old numbers
            # this happens when the incoming batch size is bigger than
            # the noise batch size, or when the rest of the shape differs
            sample = x.view(-1, *sample_shape)[0]
            self.update_noise(sample, seed)
            noise = self.noise
            resampled = True

        if self.training:
            self.update_truncated_lognormal_noise(noise)
            tln_noise = self.tln_noise
            p = self.p
        else:
            if resampled:
                self.update_truncated_lognormal_noise(noise)
            # We never need these gradients in evaluation mode.
            tln_noise = self.tln_noise.detach()
            p = self.p.detach()

        return x * tln_noise[..., :x.shape[-mask_dims], :]  



class BSequential(nn.modules.Sequential):
    " An extension to sequential that allows for controlling resampling"

    def __init__(self, *args):
        super(BSequential, self).__init__(*args)

    def resample(self, seed=None):
        i = 0
        for module in self._modules.values():
            if isinstance(module, BDropout):
                if seed is not None:
                    module.resample(seed + i)
                i += 1

    def forward(self, input, resample=True, repeat_mask=False, **kwargs):
        modules = list(self._modules.values())
        for i, module in enumerate(modules):
            if isinstance(module, BDropout) or isinstance(
                    module, torch.nn.Dropout):
                if i < len(modules):
                    next_module = modules[i + 1]
                    if isinstance(next_module, SpectralNorm):
                        # rescale lipschitz constant by dropout probability
                        pass
            if isinstance(module, StochasticModule):
                input = module(input,
                               resample=resample,
                               repeat_mask=repeat_mask,
                               **kwargs)
            else:
                input = module(input)
        return input

    def regularization_loss(self):
        modules = list(self._modules.values())
        reg_loss = 0
        for i, module in enumerate(modules):
            if hasattr(module, 'weights_regularizer'):
                # find first subsequent module, from current,output_samples
                # with a weight attribute
                for next_module in modules[i:]:
                    if isinstance(next_module, SpectralNorm):
                        next_module = next_module.module
                    if isinstance(next_module, nn.Linear)\
                            or isinstance(next_module,
                                          nn.modules.conv._ConvNd):
                        reg_loss += module.weights_regularizer(
                            next_module.weight)
                        if hasattr(next_module, 'bias')\
                                and next_module.bias is not None\
                                and hasattr(module, 'biases_regularizer'):
                            reg_loss += module.biases_regularizer(
                                next_module.bias)
                        break
            elif hasattr(module, 'regularization_loss'):
                reg_loss += module.regularization_loss()
        return reg_loss


class SpectralNorm(torch.nn.Module):
    """
        Applies spectral normalization to the weights matrix, i.e.
        W_sn = W/sigma(W), where sigma(W) is the largest eigenvalue
        of W
    """
    def __init__(self,
                 module,
                 power_iterations=1,
                 max_K=10,
                 param_name='weight',
                 train_scale=False):
        assert hasattr(module, param_name)
        super(SpectralNorm, self).__init__()
        self.module = module
        self.param_name = param_name
        self.n_iter = power_iterations
        self.max_K = max_K
        self.init_params()
        self.scale = torch.nn.Parameter(torch.zeros(1),
                                        requires_grad=train_scale)

    def extra_repr(self):
        if hasattr(self.module, self.param_name):
            w = getattr(self.module, self.param_name)
        else:
            w = getattr(self.module, self.param_name + '_bar')
        return "scale={}, norm={}".format(
            (self.max_K * self.scale.sigmoid()).data,
            torch.svd(w)[1][0])

    def init_params(self):
        w = self.module._parameters[self.param_name]
        w_sn = torch.nn.Parameter(w.data)
        M = w.shape[0]
        N = w.view(M, -1).shape[0]
        u = torch.randn(M).to(w.device, w.dtype)
        u.data = u / (u.norm() + 1e-12)
        v = torch.randn(N).to(w.device, w.dtype)
        v.data = v / (v.norm() + 1e-12)

        self.module.register_parameter(self.param_name + "_bar", w_sn)
        self.module.register_buffer(self.param_name + "_u", u)
        self.module.register_buffer(self.param_name + "_v", v)

        del self.module._parameters[self.param_name]

    def power_iteration(self, n_iters=1):
        u = getattr(self.module, self.param_name + '_u')
        v = getattr(self.module, self.param_name + '_v')
        w = getattr(self.module, self.param_name + '_bar')
        M = w.shape[0]
        w_square = w.view(M, -1)

        for i in range(n_iters):
            v_ = torch.mv(w_square.data.transpose(0, 1), u.data)
            v.data = v_ / (v_.norm() + 1e-12)
            u_ = torch.mv(w_square.data, v.data)
            u.data = u_ / (u_.norm() + 1e-12)

        sigma_w = u.dot(w.view(M, -1).mv(v))
        setattr(self.module, self.param_name,
                self.max_K * self.scale.sigmoid() * (w / sigma_w.expand_as(w)))

    def forward(self, *args, **kwargs):
        if self.training:
            self.power_iteration(self.n_iter)
        return self.module(*args, **kwargs)<|MERGE_RESOLUTION|>--- conflicted
+++ resolved
@@ -175,7 +175,6 @@
     '''
         'Implements truncated log-normal dropout (NIPS 2017)
     '''
-<<<<<<< HEAD
 
     def __init__(self, in_dim, 
                 rate=0.5,
@@ -220,14 +219,6 @@
         unit_normal = torch.distributions.Normal(self.unit_mu, self.unit_sig)
         return unit_normal.icdf(y)
         
-=======
-    def __init__(self, interval=[-10, 0]):
-        self.register_buffer('interval', torch.tensor(interval))
-        self.logit_posterior_mean = Parameter(
-            -torch.log(1.0 / torch.tensor(1 - self.rate) - 1.0))
-        # self.logit_posterior_std = logit_posterior_std
-
->>>>>>> f905c544
     def weights_regularizer(self, weights):
         '''
         In this case the weights regularizer is actually independent of the
